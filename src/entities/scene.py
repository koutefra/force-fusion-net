from dataclasses import dataclass
from functools import cached_property
from entities.vector2d import Point2D, Velocity, Acceleration
from entities.obstacle import BaseObstacle, PointObstacle, LineObstacle
from collections import OrderedDict, defaultdict
from typing import Optional, Callable
from tqdm import tqdm

@dataclass(frozen=True)
class Person:
    position: Point2D
    goal: Optional[Point2D] = None
    velocity: Optional[Velocity] = None
    acceleration: Optional[Acceleration] = None

Frame = dict[int, Person]  # person_id -> Person
Frames = OrderedDict[int, Frame]  # frame_number -> Frame
Trajectory = OrderedDict[int, Person]  # frane_number -> Person
Trajectories = dict[int, Trajectory]  # person_id -> Trajectory

@dataclass(frozen=True)
class Scene:
    id: str
    obstacles: list[BaseObstacle]
    frames: Frames
    fps: float
    tag: Optional[list[int]] = None

    @cached_property
    def bounding_box(self) -> tuple[Point2D, Point2D]:
        x_min, y_min = float("inf"), float("inf")
        x_max, y_max = float("-inf"), float("-inf")
        
        # persons
        for persons in self.frames.values():
            for person in persons.values():
                pos = person.position
                x_min, y_min = min(x_min, pos.x), min(y_min, pos.y)
                x_max, y_max = max(x_max, pos.x), max(y_max, pos.y)
                
        # obstacles
        for obstacle in self.obstacles:
            if isinstance(obstacle, PointObstacle):
                pos = obstacle.position
                x_min, y_min = min(x_min, pos.x), min(y_min, pos.y)
                x_max, y_max = max(x_max, pos.x), max(y_max, pos.y)
            elif isinstance(obstacle, LineObstacle):
                for vertex in obstacle.line:  # Assuming `line` is a tuple of Point2D
                    x_min, y_min = min(x_min, vertex.x), min(y_min, vertex.y)
                    x_max, y_max = max(x_max, vertex.x), max(y_max, vertex.y)
        
        return Point2D(x=x_min, y=y_min), Point2D(x=x_max, y=y_max)

    @staticmethod
    def trajectories_to_frames(trajectories: Trajectories) -> Frames:
        frame_to_tracks = defaultdict(dict)
        for person_id, person_frames in trajectories.items():
            for frame_number, person_data in person_frames.items():
                frame_to_tracks[frame_number][person_id] = person_data
        ordered_frame_to_tracks = OrderedDict(sorted(frame_to_tracks.items()))
        return ordered_frame_to_tracks

    def simulate(
        self, 
        predict_acc_func: Callable[[list["Features"]], list[Acceleration]],
        total_steps: int,
        goal_radius: float = 100,
        person_ids: Optional[list[int]] = None
    ) -> "Scene":
        from entities.features import Features
        frame_numbers = list(self.frames.keys())
        frame_step = frame_numbers[1] - frame_numbers[0]
        first_frame_persons = self.frames[frame_numbers[0]]
        delta_time = frame_step / self.fps
<<<<<<< HEAD
        recomputed_frames = {first_frame_number: first_frame_persons}
=======
        recomputed_frames = {frame_numbers[0]: first_frame_persons}
>>>>>>> 2221fd60

        step = 0
        frame_number = frame_numbers[0]
        next_frame_number = frame_number + frame_step
        with tqdm(total=total_steps, initial=step, desc="Simulation processing steps", unit="step") as pbar:
            while len(recomputed_frames) > 0 and total_steps > step:
                recomputed_frame_no_acc = recomputed_frames[frame_number]

                features_dict: dict[int, self.Features] = {
                    person_id: Features.get_features(
                        person=person,
                        person_id=person_id,
                        frame=recomputed_frame_no_acc,
                        obstacles=self.obstacles
                    )
                    for person_id, person in recomputed_frame_no_acc.items()
                    if (not person_ids or person_id in person_ids)
                    and person.velocity is not None and person.goal is not None
                }

                preds_acc = predict_acc_func(features_dict.values())

                recomputed_frame = {**recomputed_frame_no_acc, **{
                    person_id: Person(
                        position=recomputed_frame_no_acc[person_id].position,
                        velocity=recomputed_frame_no_acc[person_id].velocity,
                        goal=recomputed_frame_no_acc[person_id].goal,
                        acceleration=pred_acc
                    )
                    for person_id, pred_acc in zip(features_dict.keys(), preds_acc)
                }}
                recomputed_frames[frame_number] = recomputed_frame

                next_recomputed_frame_no_acc = {
                    **(self.frames[next_frame_number] if next_frame_number in self.frames else {}),  # add newcomers
                    **{
                        person_id: Person(
                            position=person.position + person.velocity * delta_time + 0.5 * person.acceleration * delta_time**2,
                            velocity=person.velocity + person.acceleration * delta_time,
                            goal=person.goal,
                            acceleration=Acceleration.zero()
                        )
                        for person_id, person in recomputed_frame.items()
                        if person.velocity is not None and person.goal is not None
                    }
                }

                # import numpy as np
                # print(
                #     np.mean(
                #         [
                #             person.acceleration.magnitude() 
                #             for pid, person in recomputed_frame.items()
                #             if person.acceleration
                #         ]
                #     )
                # )

                # filter persons out of the scene
                next_recomputed_frame_no_acc = {
                    person_id: person
                    for person_id, person in next_recomputed_frame_no_acc.items()
                    if person.position.is_within(self.bounding_box[0], self.bounding_box[1]) 
                    and not person.position.is_within(person.goal - goal_radius, person.goal + goal_radius)
                }
                recomputed_frames[next_frame_number] = next_recomputed_frame_no_acc

                step += 1
                frame_number = next_frame_number
                next_frame_number = frame_number + frame_step
                pbar.update(1)
                
        return Scene(
            id=self.id,
            obstacles=self.obstacles,
            frames=recomputed_frames,
            fps=self.fps,
            tag=self.tag
        )

Scenes = dict[str, Scene]<|MERGE_RESOLUTION|>--- conflicted
+++ resolved
@@ -1,160 +1,156 @@
-from dataclasses import dataclass
-from functools import cached_property
-from entities.vector2d import Point2D, Velocity, Acceleration
-from entities.obstacle import BaseObstacle, PointObstacle, LineObstacle
-from collections import OrderedDict, defaultdict
-from typing import Optional, Callable
-from tqdm import tqdm
-
-@dataclass(frozen=True)
-class Person:
-    position: Point2D
-    goal: Optional[Point2D] = None
-    velocity: Optional[Velocity] = None
-    acceleration: Optional[Acceleration] = None
-
-Frame = dict[int, Person]  # person_id -> Person
-Frames = OrderedDict[int, Frame]  # frame_number -> Frame
-Trajectory = OrderedDict[int, Person]  # frane_number -> Person
-Trajectories = dict[int, Trajectory]  # person_id -> Trajectory
-
-@dataclass(frozen=True)
-class Scene:
-    id: str
-    obstacles: list[BaseObstacle]
-    frames: Frames
-    fps: float
-    tag: Optional[list[int]] = None
-
-    @cached_property
-    def bounding_box(self) -> tuple[Point2D, Point2D]:
-        x_min, y_min = float("inf"), float("inf")
-        x_max, y_max = float("-inf"), float("-inf")
-        
-        # persons
-        for persons in self.frames.values():
-            for person in persons.values():
-                pos = person.position
-                x_min, y_min = min(x_min, pos.x), min(y_min, pos.y)
-                x_max, y_max = max(x_max, pos.x), max(y_max, pos.y)
-                
-        # obstacles
-        for obstacle in self.obstacles:
-            if isinstance(obstacle, PointObstacle):
-                pos = obstacle.position
-                x_min, y_min = min(x_min, pos.x), min(y_min, pos.y)
-                x_max, y_max = max(x_max, pos.x), max(y_max, pos.y)
-            elif isinstance(obstacle, LineObstacle):
-                for vertex in obstacle.line:  # Assuming `line` is a tuple of Point2D
-                    x_min, y_min = min(x_min, vertex.x), min(y_min, vertex.y)
-                    x_max, y_max = max(x_max, vertex.x), max(y_max, vertex.y)
-        
-        return Point2D(x=x_min, y=y_min), Point2D(x=x_max, y=y_max)
-
-    @staticmethod
-    def trajectories_to_frames(trajectories: Trajectories) -> Frames:
-        frame_to_tracks = defaultdict(dict)
-        for person_id, person_frames in trajectories.items():
-            for frame_number, person_data in person_frames.items():
-                frame_to_tracks[frame_number][person_id] = person_data
-        ordered_frame_to_tracks = OrderedDict(sorted(frame_to_tracks.items()))
-        return ordered_frame_to_tracks
-
-    def simulate(
-        self, 
-        predict_acc_func: Callable[[list["Features"]], list[Acceleration]],
-        total_steps: int,
-        goal_radius: float = 100,
-        person_ids: Optional[list[int]] = None
-    ) -> "Scene":
-        from entities.features import Features
-        frame_numbers = list(self.frames.keys())
-        frame_step = frame_numbers[1] - frame_numbers[0]
-        first_frame_persons = self.frames[frame_numbers[0]]
-        delta_time = frame_step / self.fps
-<<<<<<< HEAD
-        recomputed_frames = {first_frame_number: first_frame_persons}
-=======
-        recomputed_frames = {frame_numbers[0]: first_frame_persons}
->>>>>>> 2221fd60
-
-        step = 0
-        frame_number = frame_numbers[0]
-        next_frame_number = frame_number + frame_step
-        with tqdm(total=total_steps, initial=step, desc="Simulation processing steps", unit="step") as pbar:
-            while len(recomputed_frames) > 0 and total_steps > step:
-                recomputed_frame_no_acc = recomputed_frames[frame_number]
-
-                features_dict: dict[int, self.Features] = {
-                    person_id: Features.get_features(
-                        person=person,
-                        person_id=person_id,
-                        frame=recomputed_frame_no_acc,
-                        obstacles=self.obstacles
-                    )
-                    for person_id, person in recomputed_frame_no_acc.items()
-                    if (not person_ids or person_id in person_ids)
-                    and person.velocity is not None and person.goal is not None
-                }
-
-                preds_acc = predict_acc_func(features_dict.values())
-
-                recomputed_frame = {**recomputed_frame_no_acc, **{
-                    person_id: Person(
-                        position=recomputed_frame_no_acc[person_id].position,
-                        velocity=recomputed_frame_no_acc[person_id].velocity,
-                        goal=recomputed_frame_no_acc[person_id].goal,
-                        acceleration=pred_acc
-                    )
-                    for person_id, pred_acc in zip(features_dict.keys(), preds_acc)
-                }}
-                recomputed_frames[frame_number] = recomputed_frame
-
-                next_recomputed_frame_no_acc = {
-                    **(self.frames[next_frame_number] if next_frame_number in self.frames else {}),  # add newcomers
-                    **{
-                        person_id: Person(
-                            position=person.position + person.velocity * delta_time + 0.5 * person.acceleration * delta_time**2,
-                            velocity=person.velocity + person.acceleration * delta_time,
-                            goal=person.goal,
-                            acceleration=Acceleration.zero()
-                        )
-                        for person_id, person in recomputed_frame.items()
-                        if person.velocity is not None and person.goal is not None
-                    }
-                }
-
-                # import numpy as np
-                # print(
-                #     np.mean(
-                #         [
-                #             person.acceleration.magnitude() 
-                #             for pid, person in recomputed_frame.items()
-                #             if person.acceleration
-                #         ]
-                #     )
-                # )
-
-                # filter persons out of the scene
-                next_recomputed_frame_no_acc = {
-                    person_id: person
-                    for person_id, person in next_recomputed_frame_no_acc.items()
-                    if person.position.is_within(self.bounding_box[0], self.bounding_box[1]) 
-                    and not person.position.is_within(person.goal - goal_radius, person.goal + goal_radius)
-                }
-                recomputed_frames[next_frame_number] = next_recomputed_frame_no_acc
-
-                step += 1
-                frame_number = next_frame_number
-                next_frame_number = frame_number + frame_step
-                pbar.update(1)
-                
-        return Scene(
-            id=self.id,
-            obstacles=self.obstacles,
-            frames=recomputed_frames,
-            fps=self.fps,
-            tag=self.tag
-        )
-
-Scenes = dict[str, Scene]+from dataclasses import dataclass
+from functools import cached_property
+from entities.vector2d import Point2D, Velocity, Acceleration
+from entities.obstacle import BaseObstacle, PointObstacle, LineObstacle
+from collections import OrderedDict, defaultdict
+from typing import Optional, Callable
+from tqdm import tqdm
+
+@dataclass(frozen=True)
+class Person:
+    position: Point2D
+    goal: Optional[Point2D] = None
+    velocity: Optional[Velocity] = None
+    acceleration: Optional[Acceleration] = None
+
+Frame = dict[int, Person]  # person_id -> Person
+Frames = OrderedDict[int, Frame]  # frame_number -> Frame
+Trajectory = OrderedDict[int, Person]  # frane_number -> Person
+Trajectories = dict[int, Trajectory]  # person_id -> Trajectory
+
+@dataclass(frozen=True)
+class Scene:
+    id: str
+    obstacles: list[BaseObstacle]
+    frames: Frames
+    fps: float
+    tag: Optional[list[int]] = None
+
+    @cached_property
+    def bounding_box(self) -> tuple[Point2D, Point2D]:
+        x_min, y_min = float("inf"), float("inf")
+        x_max, y_max = float("-inf"), float("-inf")
+        
+        # persons
+        for persons in self.frames.values():
+            for person in persons.values():
+                pos = person.position
+                x_min, y_min = min(x_min, pos.x), min(y_min, pos.y)
+                x_max, y_max = max(x_max, pos.x), max(y_max, pos.y)
+                
+        # obstacles
+        for obstacle in self.obstacles:
+            if isinstance(obstacle, PointObstacle):
+                pos = obstacle.position
+                x_min, y_min = min(x_min, pos.x), min(y_min, pos.y)
+                x_max, y_max = max(x_max, pos.x), max(y_max, pos.y)
+            elif isinstance(obstacle, LineObstacle):
+                for vertex in obstacle.line:  # Assuming `line` is a tuple of Point2D
+                    x_min, y_min = min(x_min, vertex.x), min(y_min, vertex.y)
+                    x_max, y_max = max(x_max, vertex.x), max(y_max, vertex.y)
+        
+        return Point2D(x=x_min, y=y_min), Point2D(x=x_max, y=y_max)
+
+    @staticmethod
+    def trajectories_to_frames(trajectories: Trajectories) -> Frames:
+        frame_to_tracks = defaultdict(dict)
+        for person_id, person_frames in trajectories.items():
+            for frame_number, person_data in person_frames.items():
+                frame_to_tracks[frame_number][person_id] = person_data
+        ordered_frame_to_tracks = OrderedDict(sorted(frame_to_tracks.items()))
+        return ordered_frame_to_tracks
+
+    def simulate(
+        self, 
+        predict_acc_func: Callable[[list["Features"]], list[Acceleration]],
+        total_steps: int,
+        goal_radius: float = 100,
+        person_ids: Optional[list[int]] = None
+    ) -> "Scene":
+        from entities.features import Features
+        frame_numbers = list(self.frames.keys())
+        frame_step = frame_numbers[1] - frame_numbers[0]
+        first_frame_persons = self.frames[frame_numbers[0]]
+        delta_time = frame_step / self.fps
+        recomputed_frames = {frame_numbers[0]: first_frame_persons}
+
+        step = 0
+        frame_number = frame_numbers[0]
+        next_frame_number = frame_number + frame_step
+        with tqdm(total=total_steps, initial=step, desc="Simulation processing steps", unit="step") as pbar:
+            while len(recomputed_frames) > 0 and total_steps > step:
+                recomputed_frame_no_acc = recomputed_frames[frame_number]
+
+                features_dict: dict[int, self.Features] = {
+                    person_id: Features.get_features(
+                        person=person,
+                        person_id=person_id,
+                        frame=recomputed_frame_no_acc,
+                        obstacles=self.obstacles
+                    )
+                    for person_id, person in recomputed_frame_no_acc.items()
+                    if (not person_ids or person_id in person_ids)
+                    and person.velocity is not None and person.goal is not None
+                }
+
+                preds_acc = predict_acc_func(features_dict.values())
+
+                recomputed_frame = {**recomputed_frame_no_acc, **{
+                    person_id: Person(
+                        position=recomputed_frame_no_acc[person_id].position,
+                        velocity=recomputed_frame_no_acc[person_id].velocity,
+                        goal=recomputed_frame_no_acc[person_id].goal,
+                        acceleration=pred_acc
+                    )
+                    for person_id, pred_acc in zip(features_dict.keys(), preds_acc)
+                }}
+                recomputed_frames[frame_number] = recomputed_frame
+
+                next_recomputed_frame_no_acc = {
+                    **(self.frames[next_frame_number] if next_frame_number in self.frames else {}),  # add newcomers
+                    **{
+                        person_id: Person(
+                            position=person.position + person.velocity * delta_time + 0.5 * person.acceleration * delta_time**2,
+                            velocity=person.velocity + person.acceleration * delta_time,
+                            goal=person.goal,
+                            acceleration=Acceleration.zero()
+                        )
+                        for person_id, person in recomputed_frame.items()
+                        if person.velocity is not None and person.goal is not None
+                    }
+                }
+
+                # import numpy as np
+                # print(
+                #     np.mean(
+                #         [
+                #             person.acceleration.magnitude() 
+                #             for pid, person in recomputed_frame.items()
+                #             if person.acceleration
+                #         ]
+                #     )
+                # )
+
+                # filter persons out of the scene
+                next_recomputed_frame_no_acc = {
+                    person_id: person
+                    for person_id, person in next_recomputed_frame_no_acc.items()
+                    if person.position.is_within(self.bounding_box[0], self.bounding_box[1]) 
+                    and not person.position.is_within(person.goal - goal_radius, person.goal + goal_radius)
+                }
+                recomputed_frames[next_frame_number] = next_recomputed_frame_no_acc
+
+                step += 1
+                frame_number = next_frame_number
+                next_frame_number = frame_number + frame_step
+                pbar.update(1)
+                
+        return Scene(
+            id=self.id,
+            obstacles=self.obstacles,
+            frames=recomputed_frames,
+            fps=self.fps,
+            tag=self.tag
+        )
+
+Scenes = dict[str, Scene]